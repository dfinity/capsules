use anyhow::Result;
use capsule::caching::backend::CachingBackend;
use capsule::caching::dummy;
use capsule::caching::s3;
use capsule::capsule::Capsule;
use capsule::config::{Backend, Config};
use capsule::observability::dummy::Dummy as DummyLogger;
use capsule::observability::honeycomb;
use capsule::observability::logger::Logger;
use capsule::wrapper;
use std::env;
use std::path::Path;

<<<<<<< HEAD
async fn capsule_main() -> Result<()> {
    let default_toml = std::env::var("HOME").ok().map(|home| home + "/.capsules.toml");
    let config = Config::new(
        env::args(),
        default_toml.as_ref().map(Path::new),
        Some(Path::new("Capsule.toml")),
    )?;
=======
use std::process;
use std::process::{Command, ExitStatus};

static USAGE: &'static str = "Usage: capsule <capsule arguments ...> -- command [<arguments>]";

fn create_capsule(config: &Config) -> Result<Capsule<'_>> {
>>>>>>> 5c24f776
    let backend: Box<dyn CachingBackend> = match config.backend {
        Backend::Dummy => Box::new(dummy::DummyBackend {
            verbose_output: config.verbose,
            capsule_id: config.capsule_id.as_ref().cloned().unwrap(),
        }),
        Backend::S3 => Box::new(s3::S3Backend::from_config(&config)?),
    };
    let logger: Box<dyn Logger> = if config.honeycomb_dataset.is_some() {
        Box::new(honeycomb::Honeycomb::from_config(&config)?)
    } else {
        Box::new(DummyLogger)
    };
<<<<<<< HEAD
    let mut capsule = Capsule::new(&config, backend, logger);
    capsule.read_inputs()?;
    capsule.write_cache().await
}

#[tokio::main]
async fn main() -> Result<()> {
    capsule_main()
        .await
        .unwrap_or_else(|e| eprintln!("Capsule error: {:#}", e));
    // TODO: this goes away! - or maybe not!
    wrapper::execute()
=======
    Ok(Capsule::new(config, backend))
}

fn execute_command() -> Result<ExitStatus> {
    let mut args = env::args();
    let argv0 = &mut args.next();
    if argv0.is_none() {
        return Err(anyhow!(USAGE));
    }
    // Consume the rest of the arguments until we have the -- part
    for arg in args.by_ref() {
        if arg == "--" {
            break;
        }
    }

    let args: Vec<String> = args.collect();
    let s: String = args.join(" ");
    let mut p = Command::new("/bin/bash")
        .arg("-c")
        .arg(s)
        .spawn()
        .expect("failed to execute process");
    Ok(p.wait()?)
}

fn main() -> Result<()> {
    let default_toml = std::env::var("HOME")
        .ok()
        .and_then(|home| Some(home + "/.capsules.toml"));
    let config = Config::new(
        env::args(),
        default_toml.as_ref().map(Path::new),
        Some(Path::new("Capsule.toml").as_ref()),
    )?;
    let mut capsule = create_capsule(&config)?;
    capsule.read_inputs()?;
    // TODO:

    // TODO: calculate the inputs (now being done in write_cache, extract from there).

    let result = execute_command();

    match result {
        Ok(exit_status) => {
            // TODO:
            if exit_status.success() {

            }
            // TODO: calculate the outputs, create a bundle of output hashes, and write.
        },
        Err(_err) => {
            // TODO:
        }
    }

    // TODO: remoove this after the functionality moved above.
    let result = capsule.write_cache();
>>>>>>> 5c24f776

    match result {
        Ok(code) => process::exit(code),
        Err(err) => {
            eprintln!("Capsule error: {:#}", err);
            if !capsule.program_run {
                wrapper::execute_legacy().expect("Execution of wrapped program failed");
                unreachable!()
            } else {
                Err(err)
            }
        }
    }
}<|MERGE_RESOLUTION|>--- conflicted
+++ resolved
@@ -1,3 +1,4 @@
+use anyhow::anyhow;
 use anyhow::Result;
 use capsule::caching::backend::CachingBackend;
 use capsule::caching::dummy;
@@ -8,25 +9,10 @@
 use capsule::observability::honeycomb;
 use capsule::observability::logger::Logger;
 use capsule::wrapper;
-use std::env;
 use std::path::Path;
 
-<<<<<<< HEAD
-async fn capsule_main() -> Result<()> {
-    let default_toml = std::env::var("HOME").ok().map(|home| home + "/.capsules.toml");
-    let config = Config::new(
-        env::args(),
-        default_toml.as_ref().map(Path::new),
-        Some(Path::new("Capsule.toml")),
-    )?;
-=======
-use std::process;
-use std::process::{Command, ExitStatus};
-
-static USAGE: &'static str = "Usage: capsule <capsule arguments ...> -- command [<arguments>]";
-
 fn create_capsule(config: &Config) -> Result<Capsule<'_>> {
->>>>>>> 5c24f776
+    // First, instantiate our caching backend (S3, Dummy, or possibly other in the future).
     let backend: Box<dyn CachingBackend> = match config.backend {
         Backend::Dummy => Box::new(dummy::DummyBackend {
             verbose_output: config.verbose,
@@ -34,51 +20,17 @@
         }),
         Backend::S3 => Box::new(s3::S3Backend::from_config(&config)?),
     };
+    // Instantiate our logger (for observability)
     let logger: Box<dyn Logger> = if config.honeycomb_dataset.is_some() {
         Box::new(honeycomb::Honeycomb::from_config(&config)?)
     } else {
         Box::new(DummyLogger)
     };
-<<<<<<< HEAD
-    let mut capsule = Capsule::new(&config, backend, logger);
-    capsule.read_inputs()?;
-    capsule.write_cache().await
+    // Create the capsule with the caching backend and logger.
+    Ok(Capsule::new(config, backend, logger))
 }
 
 #[tokio::main]
-async fn main() -> Result<()> {
-    capsule_main()
-        .await
-        .unwrap_or_else(|e| eprintln!("Capsule error: {:#}", e));
-    // TODO: this goes away! - or maybe not!
-    wrapper::execute()
-=======
-    Ok(Capsule::new(config, backend))
-}
-
-fn execute_command() -> Result<ExitStatus> {
-    let mut args = env::args();
-    let argv0 = &mut args.next();
-    if argv0.is_none() {
-        return Err(anyhow!(USAGE));
-    }
-    // Consume the rest of the arguments until we have the -- part
-    for arg in args.by_ref() {
-        if arg == "--" {
-            break;
-        }
-    }
-
-    let args: Vec<String> = args.collect();
-    let s: String = args.join(" ");
-    let mut p = Command::new("/bin/bash")
-        .arg("-c")
-        .arg(s)
-        .spawn()
-        .expect("failed to execute process");
-    Ok(p.wait()?)
-}
-
 fn main() -> Result<()> {
     let default_toml = std::env::var("HOME")
         .ok()
@@ -89,35 +41,21 @@
         Some(Path::new("Capsule.toml").as_ref()),
     )?;
     let mut capsule = create_capsule(&config)?;
-    capsule.read_inputs()?;
-    // TODO:
 
-    // TODO: calculate the inputs (now being done in write_cache, extract from there).
-
-    let result = execute_command();
+    let mut program_run = false;
+    let result = capsule.run_capsule(&mut program_rum);
 
     match result {
-        Ok(exit_status) => {
-            // TODO:
-            if exit_status.success() {
-
-            }
-            // TODO: calculate the outputs, create a bundle of output hashes, and write.
-        },
-        Err(_err) => {
-            // TODO:
+        Ok(inputs, outputs, exit_status) => {
+            capsule
+                .write_cache(inputs, output)
+                .await
+                .unwrap_or_else(|err| eprintln!("Couldn't write to cache"));
+            process::exit(exit_status);
         }
-    }
-
-    // TODO: remoove this after the functionality moved above.
-    let result = capsule.write_cache();
->>>>>>> 5c24f776
-
-    match result {
-        Ok(code) => process::exit(code),
         Err(err) => {
             eprintln!("Capsule error: {:#}", err);
-            if !capsule.program_run {
+            if !program_run {
                 wrapper::execute_legacy().expect("Execution of wrapped program failed");
                 unreachable!()
             } else {
