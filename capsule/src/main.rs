<<<<<<< HEAD
=======
use anyhow::anyhow;
>>>>>>> 7e5afc53
use anyhow::Result;
use capsule::caching::backend::CachingBackend;
use capsule::caching::honeycomb;
use capsule::caching::stdio;
use capsule::capsule::Capsule;
use capsule::config::{Backend, Config};
use capsule::wrapper;
use std::env;
use std::path::Path;

fn capsule_main() -> Result<()> {
    let default_toml = std::env::var("HOME")
        .ok()
        .and_then(|home| Some(home + "/.capsules.toml"));
    let config = Config::new(
        env::args(),
        default_toml.as_ref().map(Path::new),
        Some(Path::new("Capsule.toml").as_ref()),
    )?;
    let backend: Box<dyn CachingBackend> = match config.backend {
        Backend::Stdio => Box::new(stdio::StdioBackend {
            verbose_output: config.verbose,
<<<<<<< HEAD
        }),
        Backend::Honeycomb => Box::new(honeycomb::HoneycombBackend {}),
=======
            capsule_id: config
                .capsule_id
                .as_ref()
                .ok_or(anyhow!("no capsule_id"))?
                .to_string_lossy()
                .into(),
        }),
        Backend::Honeycomb => Box::new(honeycomb::HoneycombBackend {
            dataset: config
                .honeycomb_dataset
                .clone()
                .ok_or(anyhow!("Honeycomb dataset not specified"))?
                .to_string_lossy()
                .into_owned(),
            honeycomb_token: config
                .honeycomb_token
                .clone()
                .ok_or(anyhow!("Honeycomb Token not specified"))?
                .to_string_lossy()
                .into_owned(),
            capsule_id: config
                .capsule_id
                .clone()
                .ok_or(anyhow!("Capsule_id is unknown"))?
                .to_string_lossy()
                .into_owned(),
            trace_id: config
                .honeycomb_trace_id
                .clone()
                .ok_or(anyhow!("Honeycomb Trace ID is not specified"))?
                .to_string_lossy()
                .into_owned(),
            parent_id: config.honeycomb_parent_id.as_ref().map(|x| x.to_string_lossy().into()),
        }),
>>>>>>> 7e5afc53
    };
    let mut capsule = Capsule::new(&config, backend);
    capsule.read_inputs()?;
    capsule.write_cache()
}

fn main() -> Result<()> {
    capsule_main().unwrap_or_else(|e| eprintln!("Capsule error: {:#}", e));
    // TODO: this goes away! - or maybe not!
    wrapper::execute()

    // TODO: pass through the exit code from the wrapped program.
}<|MERGE_RESOLUTION|>--- conflicted
+++ resolved
@@ -1,7 +1,4 @@
-<<<<<<< HEAD
-=======
 use anyhow::anyhow;
->>>>>>> 7e5afc53
 use anyhow::Result;
 use capsule::caching::backend::CachingBackend;
 use capsule::caching::honeycomb;
@@ -24,10 +21,6 @@
     let backend: Box<dyn CachingBackend> = match config.backend {
         Backend::Stdio => Box::new(stdio::StdioBackend {
             verbose_output: config.verbose,
-<<<<<<< HEAD
-        }),
-        Backend::Honeycomb => Box::new(honeycomb::HoneycombBackend {}),
-=======
             capsule_id: config
                 .capsule_id
                 .as_ref()
@@ -62,7 +55,6 @@
                 .into_owned(),
             parent_id: config.honeycomb_parent_id.as_ref().map(|x| x.to_string_lossy().into()),
         }),
->>>>>>> 7e5afc53
     };
     let mut capsule = Capsule::new(&config, backend);
     capsule.read_inputs()?;
